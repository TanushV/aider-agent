--- conflicted
+++ resolved
@@ -5,11 +5,6 @@
 import os
 import re
 import subprocess
-<<<<<<< HEAD
-
-from aider.coders.editblock_coder import EditBlockCoder # For parsing edits
-from aider.search_enhancer import SearchEnhancer # ADDED IMPORT
-=======
 from pathlib import Path
 import sys
 import platform
@@ -38,12 +33,11 @@
     agent_implement_fix_plan_system,
     agent_analyze_integration_error_system,
 )
-from aider.search_enhancer import SearchEnhancer # ADDED IMPORT
+from aider.search_enhancer import SearchEnhancer
 
 # Constants for phase transitions, can be centralized if used elsewhere
 MAX_CODING_RETRIES_PER_DELIVERABLE = 3
 MAX_INTEGRATION_TEST_RETRIES = 2 # Increased from 1
->>>>>>> 5a37149d
 
 class AgentCoder(Coder):
     coder_name = "agent" # For identification, if needed
@@ -92,10 +86,6 @@
         self.integration_tests_final_status = "NOT_RUN" # Added
         self.from_coder = from_coder # Store reference to switch back
         self.clarification_history = [] # History for this phase
-<<<<<<< HEAD
-        self.search_enhancer = None # ADDED
-        self.web_search_results = None
-=======
         self.repo_search_results = None
         self.web_search_results = None
         self.agent_test_command = None
@@ -107,7 +97,7 @@
         self.executor_model_name = None
         self.planner_llm = None # Will hold the planner model instance
         self.executor_llm = None # Will hold the executor model instance
-        self.search_enhancer = None # ADDED
+        self.search_enhancer = None
 
         # Store new agent config from args
         self.agent_hierarchical_planning = "none"
@@ -145,22 +135,11 @@
                         self.args.agent_generate_tests = "descriptions"
             else:
                  # If user specified something, respect it (it's already in self.agent_generate_tests via getattr)
-                 pass 
->>>>>>> 5a37149d
+                 pass
 
         # Inherit file context from the previous coder
         self.abs_fnames = set(kwargs.get("fnames", []))
         self.abs_read_only_fnames = set(kwargs.get("read_only_fnames", []))
-
-        # Initialize SearchEnhancer if web search is enabled for the agent
-        if hasattr(self.args, 'agent_web_search') and self.args.agent_web_search != "never":
-            try:
-                # Use main_model as the LLM for search-related tasks
-                self.search_enhancer = SearchEnhancer(self.main_model, self.io, self.args)
-                self.io.tool_output("Agent Mode: SearchEnhancer initialized for web searches.")
-            except Exception as e:
-                self.io.tool_error(f"Agent Mode: Failed to initialize SearchEnhancer: {e}")
-                self.search_enhancer = None
 
         self.io.tool_output(f"AgentCoder initialized for task: {self.initial_task}")
 
@@ -270,22 +249,12 @@
     # Placeholder methods for each phase - to be fleshed out
     def run_clarification_phase(self, user_input=None):
         """Handles the interactive task clarification phase."""
-<<<<<<< HEAD
-        current_query_for_web_search = ""
-        if not self.clarification_history:
-            # First turn
-            self.clarification_history.append({"role": "user", "content": self.initial_task})
-            prompt_content = self.initial_task
-            system_message = prompts.agent_clarification_system.format(initial_task=self.initial_task)
-            messages = [{"role": "system", "content": system_message}]
-=======
         system_message_content = prompts.agent_clarification_system.format(initial_task=self.initial_task)
         
         if not self.clarification_history: # First turn
             self.clarification_history.append({"role": "system", "content": system_message_content})
             # For the very first interaction, the user_input is the initial task description
             self.clarification_history.append({"role": "user", "content": self.initial_task})
->>>>>>> 5a37149d
             current_query_for_web_search = self.initial_task
         else:
             if user_input:
@@ -294,40 +263,24 @@
             else:
                 self.io.tool_error("Agent (Clarification): Expected user input but received none after the first turn.")
                 self.current_phase = "idle"
-<<<<<<< HEAD
-                return "Agent stopped due to missing input."
-
-        # === Web search for clarification phase ===
-=======
                 return "Agent stopped due to missing input during clarification."
 
         # === Web search for clarification phase (using Browser-Use) ===
->>>>>>> 5a37149d
         web_search_results_str = None
         if self.search_enhancer and self.args.agent_web_search != "never":
             search_now_flag = False
             if self.args.agent_web_search == "always":
                 search_now_flag = True
             elif self.args.agent_web_search == "on_demand":
-<<<<<<< HEAD
-                if self.io.confirm_ask(f"Perform web search for query '{current_query_for_web_search}'?", default='y'):
-                    search_now_flag = True
-
-=======
                 if self._confirm_action(f"Perform web search for query '{current_query_for_web_search}' during agent phase 'Clarification'?", default_response="n"):
                     search_now_flag = True
             
->>>>>>> 5a37149d
             if search_now_flag:
                 self.io.tool_output(f"Agent (Clarification - Web Search): Using Browser-Use for: {current_query_for_web_search}")
                 try:
                     web_search_results_str = self.search_enhancer.perform_browser_task(current_query_for_web_search)
                     if web_search_results_str:
-<<<<<<< HEAD
-                        self.io.tool_output(f"Agent (Clarification - Web Search): Found relevant information.\\n{web_search_results_str[:300]}...")
-=======
                         self.io.tool_output(f"Agent (Clarification - Web Search): Found relevant information.\n{web_search_results_str[:300]}...")
->>>>>>> 5a37149d
                     else:
                         self.io.tool_output("Agent (Clarification - Web Search): No useful information returned from web task.")
                 except Exception as e:
@@ -335,32 +288,6 @@
         # === End Web search for clarification phase ===
 
         web_context_for_llm = ""
-<<<<<<< HEAD
-        if web_search_results_str:
-            web_context_for_llm = f"\\n\\nRelevant information from web search:\\n{web_search_results_str}"
-
-        # Prepare messages for LLM
-        if not self.clarification_history:
-            # This block should ideally not be hit if logic is correct, but for safety
-             messages = [{"role": "system", "content": prompts.agent_clarification_system.format(initial_task=self.initial_task)}]
-             if user_input:
-                 messages.append({"role": "user", "content": user_input + web_context_for_llm})
-             else:
-                 messages.append({"role": "user", "content": self.initial_task + web_context_for_llm})
-        else:
-            # Use existing system message and history
-            system_message_content = self.clarification_history[0].get('content', prompts.agent_clarification_system.format(initial_task=self.initial_task))
-            messages = [{"role": "system", "content": system_message_content}]
-            
-            # Add history, and append web_context to the last user message
-            history_plus_web = list(self.clarification_history[1:])
-            if history_plus_web and history_plus_web[-1]['role'] == 'user' and web_context_for_llm:
-                history_plus_web[-1]['content'] += web_context_for_llm
-            elif web_context_for_llm: # If history is empty or last is not user, append as new message
-                 history_plus_web.append({"role": "user", "content": web_context_for_llm})
-
-            messages += history_plus_web
-=======
         if web_search_results_str: # Check the string result
             web_context_for_llm = f"\n\nRelevant information from web search:\n{web_search_results_str}"
             # Prepend to the latest user message for context, or add as a new system/user message?
@@ -380,7 +307,6 @@
                 messages_for_llm[-1]["content"] += f"\n\nRelevant information from web search:\n{web_search_results_str}" # Use web_search_results_str directly
             else: # Should not happen if logic is correct, but as a fallback
                 messages_for_llm.append({"role": "user", "content": f"Context from web search:\n{web_search_results_str}"})
->>>>>>> 5a37149d
 
         self.io.tool_output("Agent (Clarification): Thinking...")
         # Use only the main system prompt and the subsequent user/assistant turns for the actual LLM call
@@ -430,43 +356,9 @@
             self.current_phase = "idle"
             return "Agent stopped due to missing clarified task."
 
-<<<<<<< HEAD
-        # === Web search for planning phase ===
-        web_search_results_str_planning = None
-        if self.search_enhancer and self.args.agent_web_search != "never":
-            search_now_flag = False
-            if self.args.agent_web_search == "always":
-                search_now_flag = True
-            elif self.args.agent_web_search == "on_demand":
-                if self.io.confirm_ask(f"Perform web search for query '{self.clarified_task}' during planning?", default='y'):
-                    search_now_flag = True
-
-            if search_now_flag:
-                self.io.tool_output(f"Agent (Planning - Web Search): Using Browser-Use for: {self.clarified_task[:100]}...")
-                try:
-                    web_search_results_str_planning = self.search_enhancer.perform_browser_task(self.clarified_task)
-                    if web_search_results_str_planning:
-                         self.io.tool_output(f"Agent (Planning - Web Search): Found relevant information.\\n{web_search_results_str_planning[:300]}...")
-                    else:
-                        self.io.tool_output("Agent (Planning - Web Search): No useful information returned from web task.")
-                except Exception as e:
-                    self.io.tool_error(f"Agent (Planning - Web Search): Error during Browser-Use task: {e}")
-        # === End Web search for planning phase ===
-
-        web_context_for_llm = ""
-        if web_search_results_str_planning:
-            web_context_for_llm = f"\\n\\nRelevant information from web search to consider for planning:\\n{web_search_results_str_planning}"
-
-        task_for_planning = self.clarified_task + web_context_for_llm
-        system_message = prompts.agent_planning_system.format(clarified_task=task_for_planning)
-        messages = [{"role": "system", "content": system_message}]
-        # Optionally, could include self.clarification_history if the prompt needs more context,
-        # but agent_planning_system is designed to take the summary.
-=======
         # Determine effective max depth for this run based on settings
         user_configured_max_depth = self.agent_max_decomposition_depth
         llm_suggested_depth = user_configured_max_depth # Default to user-set max if LLM fails
->>>>>>> 5a37149d
 
         if self.agent_hierarchical_planning == 'none':
             self.io.tool_output("Agent (Planning): Hierarchical planning is 'none'. Effective decomposition depth will be 0.")
@@ -1252,34 +1144,12 @@
         self.io.tool_output("Agent (Reporting): Task complete. Generating final report...")
 
         # Close browser if SearchEnhancer was used
-        if self.search_enhancer:
-            self.io.tool_output("Agent (Reporting): Closing browser used by SearchEnhancer...")
-            self.search_enhancer.close_browser()
-
-<<<<<<< HEAD
-        # Summarize the work done
-        report = "## Agent Task Report\n\n"
-        report += f"**Initial Task:** {self.initial_task}\n\n"
-
-        if self.plan and self.plan.get("deliverables"):
-            report += "\nImplemented Deliverables:\n"
-            for i, deliverable in enumerate(self.plan["deliverables"]):
-                # Assuming all deliverables were attempted up to current_deliverable_index
-                status = "Completed" if i < self.current_deliverable_index else "Not Reached"
-                if self.current_phase == "idle" and i >= self.current_deliverable_index and self.current_deliverable_index < len(self.deliverables):
-                    status = "Failed/Stopped" # If agent stopped mid-execution
-                report += f"  - {deliverable} ({status})\n"
-        else:
-            report += "No deliverables were planned or executed.\n"
-=======
-        # Close browser if SearchEnhancer was used
         if self.search_enhancer and hasattr(self.search_enhancer, 'close_browser'):
             self.io.tool_output("Agent (Reporting): Closing browser used by SearchEnhancer...")
             try:
                 self.search_enhancer.close_browser()
             except Exception as e:
                 self.io.tool_error(f"Agent (Reporting): Error closing browser: {e}")
->>>>>>> 5a37149d
 
         summary = ["### Agent Task Summary ###"]
         summary.append(f"**Initial Task:** {self.initial_task}")
@@ -1318,6 +1188,7 @@
         
         summary.append("\nFor detailed changes, please review the git history if commits were made, or the diffs if shown.")
 
+        report = "\n".join(summary)
         self.io.tool_output(report)
         
         self.current_phase = "idle" 
